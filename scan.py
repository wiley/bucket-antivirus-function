--- conflicted
+++ resolved
@@ -121,12 +121,8 @@
 
 
 def sns_scan_results(s3_object, result):
-<<<<<<< HEAD
     # Don't publish if SNS ARN has not been supplied
-    if AV_STATUS_SNS_ARN is None:
-=======
     if AV_STATUS_SNS_ARN in [None, ""]:
->>>>>>> c58c209d
         return
     # Don't publish if result is CLEAN and CLEAN results should not be published
     if result == AV_STATUS_CLEAN and not str_to_bool(AV_STATUS_SNS_PUBLISH_CLEAN):
